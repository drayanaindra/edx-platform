--- conflicted
+++ resolved
@@ -289,12 +289,8 @@
 
         return templates
 
-<<<<<<< HEAD
 
 class XModuleDescriptor(HTMLSnippet, ResourceTemplates, XBlock):
-=======
-class XModuleDescriptor(Plugin, HTMLSnippet, ResourceTemplates):
->>>>>>> 9d2a2cbc
     """
     An XModuleDescriptor is a specification for an element of a course. This
     could be a problem, an organizational element (a group of content), or a
@@ -329,40 +325,6 @@
 
     # Name of resource directory to load templates from
     template_dir_name = "default"
-
-    # ============================= STRUCTURAL MANIPULATION ===================
-    def __init__(self,
-                 system,
-                 location,
-                 model_data):
-        """
-        Construct a new XModuleDescriptor. The only required arguments are the
-        system, used for interaction with external resources, and the
-        definition, which specifies all the data needed to edit and display the
-        problem (but none of the associated metadata that handles recordkeeping
-        around the problem).
-
-        This allows for maximal flexibility to add to the interface while
-        preserving backwards compatibility.
-
-        system: A DescriptorSystem for interacting with external resources
-
-        location: Something Location-like that identifies this xmodule
-
-        model_data: A dictionary-like object that maps field names to values
-            for those fields.
-        """
-        self.system = system
-        self.location = Location(location)
-        self.url_name = self.location.name
-        self.category = self.location.category
-        self._model_data = model_data
-
-        self._child_instances = None
-<<<<<<< HEAD
-=======
-        self._inherited_metadata = set()
-
 
     # Class level variable
     always_recalculate_grades = False
@@ -373,76 +335,35 @@
     FoldIt, which posts grade-changing updates through a separate API.
     """
 
-    @property
-    def display_name(self):
-        '''
-        Return a display name for the module: use display_name if defined in
-        metadata, otherwise convert the url name.
-        '''
-        return self.metadata.get('display_name',
-                                 self.url_name.replace('_', ' '))
-
-    @property
-    def start(self):
-        """
-        If self.metadata contains a valid start time, return it as a time struct.
-        Else return None.
-        """
-        if 'start' not in self.metadata:
-            return None
-        return self._try_parse_time('start')
-
-    @start.setter
-    def start(self, value):
-        if isinstance(value, time.struct_time):
-            self.metadata['start'] = stringify_time(value)
-
-    @property
-    def days_early_for_beta(self):
-        """
-        If self.metadata contains start, return the number, as a float.  Else return None.
-        """
-        if 'days_early_for_beta' not in self.metadata:
-            return None
-        try:
-            return float(self.metadata['days_early_for_beta'])
-        except ValueError:
-            return None
-
-
-    @property
-    def own_metadata(self):
-        """
-        Return the metadata that is not inherited, but was defined on this module.
-        """
-        return dict((k, v) for k, v in self.metadata.items()
-                    if k not in self._inherited_metadata)
-
-    @staticmethod
-    def compute_inherited_metadata(node):
-        """Given a descriptor, traverse all of its descendants and do metadata
-        inheritance.  Should be called on a CourseDescriptor after importing a
-        course.
-
-        NOTE: This means that there is no such thing as lazy loading at the
-        moment--this accesses all the children."""
-        for c in node.get_children():
-            c.inherit_metadata(node.metadata)
-            XModuleDescriptor.compute_inherited_metadata(c)
-
-    def inherit_metadata(self, metadata):
-        """
-        Updates this module with metadata inherited from a containing module.
-        Only metadata specified in inheritable_metadata will
-        be inherited
-        """
-        # Set all inheritable metadata from kwargs that are
-        # in inheritable_metadata and aren't already set in metadata
-        for attr in self.inheritable_metadata:
-            if attr not in self.metadata and attr in metadata:
-                self._inherited_metadata.add(attr)
-                self.metadata[attr] = metadata[attr]
->>>>>>> 9d2a2cbc
+    # ============================= STRUCTURAL MANIPULATION ===================
+    def __init__(self,
+                 system,
+                 location,
+                 model_data):
+        """
+        Construct a new XModuleDescriptor. The only required arguments are the
+        system, used for interaction with external resources, and the
+        definition, which specifies all the data needed to edit and display the
+        problem (but none of the associated metadata that handles recordkeeping
+        around the problem).
+
+        This allows for maximal flexibility to add to the interface while
+        preserving backwards compatibility.
+
+        system: A DescriptorSystem for interacting with external resources
+
+        location: Something Location-like that identifies this xmodule
+
+        model_data: A dictionary-like object that maps field names to values
+            for those fields.
+        """
+        self.system = system
+        self.location = Location(location)
+        self.url_name = self.location.name
+        self.category = self.location.category
+        self._model_data = model_data
+
+        self._child_instances = None
 
     def get_required_module_descriptors(self):
         """Returns a list of XModuleDescritpor instances upon which this module depends, but are
@@ -763,6 +684,11 @@
         anonymous_student_id - Used for tracking modules with student id
 
         course_id - the course_id containing this module
+
+        publish(event) - A function that allows XModules to publish events (such as grade changes)
+
+        xblock_model_data - A dict-like object containing the all data available to this
+            xblock
         '''
         self.ajax_url = ajax_url
         self.xqueue = xqueue
@@ -777,7 +703,6 @@
         self.anonymous_student_id = anonymous_student_id
         self.course_id = course_id
         self.user_is_staff = user is not None and user.is_staff
-<<<<<<< HEAD
         self.xblock_model_data = xblock_model_data
 
         if publish is None:
@@ -785,10 +710,8 @@
 
         self.publish = publish
 
-=======
         self.open_ended_grading_interface = open_ended_grading_interface
         self.s3_interface = s3_interface
->>>>>>> 9d2a2cbc
 
     def get(self, attr):
         '''	provide uniform access to attributes (like etree).'''

--- conflicted
+++ resolved
@@ -22,11 +22,7 @@
       <article class="subsection-body window" data-id="${subsection.location}">
         <div class="subsection-name-input">
           <label>Display Name:</label>
-<<<<<<< HEAD
-          <input type="text" value="${subsection.lms.display_name}" class="subsection-display-name-input" data-metadata-name="display_name"/>
-=======
-          <input type="text" value="${subsection.display_name | h}" class="subsection-display-name-input" data-metadata-name="display_name"/>
->>>>>>> 9d2a2cbc
+          <input type="text" value="${subsection.lms.display_name | h}" class="subsection-display-name-input" data-metadata-name="display_name"/>
         </div>
         <div class="sortable-unit-list">
           <label>Units:</label>
@@ -114,7 +110,7 @@
   <script type="text/javascript" src="${static.url('js/views/grader-select-view.js')}"></script>
   <script type="text/javascript" src="${static.url('js/models/settings/course_grading_policy.js')}"></script>
   <script type="text/javascript" src="${static.url('js/views/overview.js')}"></script>
-  
+
 
 <script type="text/javascript">
     $(document).ready(function() {
